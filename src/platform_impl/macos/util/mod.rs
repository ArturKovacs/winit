mod r#async;
mod cursor;

pub use self::{cursor::*, r#async::*};

use std::{
    ops::{BitAnd, Deref},
    slice, str,
};

use cocoa::{
    appkit::{NSApp, NSWindowStyleMask},
    base::{id, nil},
    foundation::{NSAutoreleasePool, NSPoint, NSRect, NSString, NSUInteger},
};
use core_graphics::display::CGDisplay;
use objc::runtime::{Class, Object, Sel, BOOL, YES};

use crate::dpi::LogicalPosition;
use crate::platform_impl::platform::ffi;

// Replace with `!` once stable
#[derive(Debug)]
pub enum Never {}

pub fn has_flag<T>(bitset: T, flag: T) -> bool
where
    T: Copy + PartialEq + BitAnd<T, Output = T>,
{
    bitset & flag == flag
}

pub const EMPTY_RANGE: ffi::NSRange = ffi::NSRange {
    location: ffi::NSNotFound as NSUInteger,
    length: 0,
};

#[derive(Debug, PartialEq)]
pub struct IdRef(id);

impl IdRef {
    pub fn new(inner: id) -> IdRef {
        IdRef(inner)
    }

    #[allow(dead_code)]
    pub fn retain(inner: id) -> IdRef {
        if inner != nil {
            let () = unsafe { msg_send![inner, retain] };
        }
        IdRef(inner)
    }

    pub fn non_nil(self) -> Option<IdRef> {
        if self.0 == nil {
            None
        } else {
            Some(self)
        }
    }
}

impl Drop for IdRef {
    fn drop(&mut self) {
        if self.0 != nil {
            unsafe {
                let pool = NSAutoreleasePool::new(nil);
                let () = msg_send![self.0, release];
                pool.drain();
            };
        }
    }
}

impl Deref for IdRef {
    type Target = id;
    fn deref<'a>(&'a self) -> &'a id {
        &self.0
    }
}

impl Clone for IdRef {
    fn clone(&self) -> IdRef {
        if self.0 != nil {
            let _: id = unsafe { msg_send![self.0, retain] };
        }
        IdRef(self.0)
    }
}

// For consistency with other platforms, this will...
// 1. translate the bottom-left window corner into the top-left window corner
// 2. translate the coordinate from a bottom-left origin coordinate system to a top-left one
pub fn bottom_left_to_top_left(rect: NSRect) -> f64 {
    CGDisplay::main().pixels_high() as f64 - (rect.origin.y + rect.size.height)
}

/// Converts from winit screen-coordinates to macOS screen-coordinates.
/// Winit: top-left is (0, 0) and y increasing downwards
/// macOS: bottom-left is (0, 0) and y increasing upwards
pub fn window_position(position: LogicalPosition<f64>) -> NSPoint {
    NSPoint::new(
        position.x,
        CGDisplay::main().pixels_high() as f64 - position.y,
    )
}

pub unsafe fn ns_string_id_ref(s: &str) -> IdRef {
    IdRef::new(NSString::alloc(nil).init_str(s))
}

<<<<<<< HEAD
/// Copies the contents of the ns string into a `String` which gets returned.
pub unsafe fn ns_string_to_rust(ns_string: id) -> String {
    let slice = slice::from_raw_parts(ns_string.UTF8String() as *mut u8, ns_string.len());
    let string = str::from_utf8_unchecked(slice);
    string.to_owned()
}

=======
#[allow(dead_code)] // In case we want to use this function in the future
>>>>>>> 1ef0b490
pub unsafe fn app_name() -> Option<id> {
    let bundle: id = msg_send![class!(NSBundle), mainBundle];
    let dict: id = msg_send![bundle, infoDictionary];
    let key = ns_string_id_ref("CFBundleName");
    let app_name: id = msg_send![dict, objectForKey:*key];
    if app_name != nil {
        Some(app_name)
    } else {
        None
    }
}

pub unsafe fn superclass<'a>(this: &'a Object) -> &'a Class {
    let superclass: id = msg_send![this, superclass];
    &*(superclass as *const _)
}

pub unsafe fn create_input_context(view: id) -> IdRef {
    let input_context: id = msg_send![class!(NSTextInputContext), alloc];
    let input_context: id = msg_send![input_context, initWithClient: view];
    IdRef::new(input_context)
}

#[allow(dead_code)]
pub unsafe fn open_emoji_picker() {
    let () = msg_send![NSApp(), orderFrontCharacterPalette: nil];
}

pub extern "C" fn yes(_: &Object, _: Sel) -> BOOL {
    YES
}

pub unsafe fn toggle_style_mask(window: id, view: id, mask: NSWindowStyleMask, on: bool) {
    use cocoa::appkit::NSWindow;

    let current_style_mask = window.styleMask();
    if on {
        window.setStyleMask_(current_style_mask | mask);
    } else {
        window.setStyleMask_(current_style_mask & (!mask));
    }

    // If we don't do this, key handling will break. Therefore, never call `setStyleMask` directly!
    window.makeFirstResponder_(view);
}<|MERGE_RESOLUTION|>--- conflicted
+++ resolved
@@ -109,7 +109,6 @@
     IdRef::new(NSString::alloc(nil).init_str(s))
 }
 
-<<<<<<< HEAD
 /// Copies the contents of the ns string into a `String` which gets returned.
 pub unsafe fn ns_string_to_rust(ns_string: id) -> String {
     let slice = slice::from_raw_parts(ns_string.UTF8String() as *mut u8, ns_string.len());
@@ -117,9 +116,7 @@
     string.to_owned()
 }
 
-=======
 #[allow(dead_code)] // In case we want to use this function in the future
->>>>>>> 1ef0b490
 pub unsafe fn app_name() -> Option<id> {
     let bundle: id = msg_send![class!(NSBundle), mainBundle];
     let dict: id = msg_send![bundle, infoDictionary];
